syntax = "proto3";
package ecssnapshot;

option go_package = "protobuf/go/ecs-snapshot";

message ECSState {
    uint32 component_id_idx = 1;
    uint32 entity_id_idx = 2;
    bytes value = 3;
}

message ECSStateSnapshot {
    repeated ECSState state = 1;
    repeated string stateComponents = 2;
    repeated string stateEntities = 3;
    string stateHash = 4;
    uint32 startBlockNumber = 5;
    uint32 endBlockNumber = 6;
    string worldAddress = 7;
}

message Worlds {
  repeated string worldAddress = 1;
}

// The Snapshot Service definition.
service ECSStateSnapshotService {
  // Requests the latest ECS state.
  rpc GetStateLatest (ECSStateRequestLatest) returns (ECSStateReply) {}

  // Requests the latest ECS state in stream format, which will chunk the state.
  rpc GetStateLatestStream (ECSStateRequestLatestStream) returns (stream ECSStateReply) {}
<<<<<<< HEAD

  // Requests the latest ECS state, with aditional pruning.
  rpc GetStateLatestStreamPruned (ECSStateRequestLatestStreamPruned) returns (stream ECSStateReply) {}
=======
>>>>>>> 0b624a87

  // Requests the latest block number based on the latest ECS state.
  rpc GetStateBlockLatest (ECSStateBlockRequestLatest) returns (ECSStateBlockReply) {}

  // Requests the ECS state at specific block.
  rpc GetStateAtBlock (ECSStateRequestAtBlock) returns (ECSStateReply) {}

  // Requests a list of known worlds based on chain state.
  rpc GetWorlds (WorldsRequest) returns (Worlds) {}
}

// The request message for the latest ECS state.
message ECSStateRequestLatest {
  string worldAddress = 1;
}

<<<<<<< HEAD
// The request message for the latest ECS statem, pruned for specific address.
message ECSStateRequestLatestStreamPruned {
  string worldAddress = 1;
  string pruneAddress = 2;
  optional string pruneComponentId = 3;
  optional uint32 chunkPercentage = 4;
}

// The request message for the latest ECS state.
=======
// The request message for the latest chunked ECS state.
>>>>>>> 0b624a87
message ECSStateRequestLatestStream {
  string worldAddress = 1;
  optional uint32 chunkPercentage = 2;
}

// The request message for the latest block based on latest ECS state.
message ECSStateBlockRequestLatest {
  string worldAddress = 1;
}

// The request message for the ECS state given a block number.
message ECSStateRequestAtBlock {
  uint64 blockNumber = 1;
}

// The request message for all worlds.
message WorldsRequest {

}

// The response message containing the current state, hash of that state, and the block number of that state.
message ECSStateReply {
  repeated ECSState state = 1;
  repeated string stateComponents = 2;
  repeated string stateEntities = 3;
  string stateHash = 4;
  uint32 blockNumber = 5;
}

message ECSStateBlockReply {
   uint32 blockNumber = 1;
}<|MERGE_RESOLUTION|>--- conflicted
+++ resolved
@@ -30,12 +30,9 @@
 
   // Requests the latest ECS state in stream format, which will chunk the state.
   rpc GetStateLatestStream (ECSStateRequestLatestStream) returns (stream ECSStateReply) {}
-<<<<<<< HEAD
 
   // Requests the latest ECS state, with aditional pruning.
   rpc GetStateLatestStreamPruned (ECSStateRequestLatestStreamPruned) returns (stream ECSStateReply) {}
-=======
->>>>>>> 0b624a87
 
   // Requests the latest block number based on the latest ECS state.
   rpc GetStateBlockLatest (ECSStateBlockRequestLatest) returns (ECSStateBlockReply) {}
@@ -52,7 +49,6 @@
   string worldAddress = 1;
 }
 
-<<<<<<< HEAD
 // The request message for the latest ECS statem, pruned for specific address.
 message ECSStateRequestLatestStreamPruned {
   string worldAddress = 1;
@@ -61,10 +57,7 @@
   optional uint32 chunkPercentage = 4;
 }
 
-// The request message for the latest ECS state.
-=======
 // The request message for the latest chunked ECS state.
->>>>>>> 0b624a87
 message ECSStateRequestLatestStream {
   string worldAddress = 1;
   optional uint32 chunkPercentage = 2;
